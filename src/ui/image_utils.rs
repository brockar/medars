use std::collections::HashMap;
use crate::metadata::MetadataHandler;

/// Utility struct for image-related (non-TUI) logic
pub struct ImageUtils {
    pub metadata_handler: MetadataHandler,
    pub cached_metadata: Option<(String, String)>, // (filename, formatted_metadata)
}

// Sensitivity classification 
pub const RED_KEYS: [&str; 27] = [
    "GPSLatitude", "GPSLongitude", "GPSAltitude", "GPSLatitudeRef", "GPSLongitudeRef", "GPSAltitudeRef",
    "DateTimeOriginal", "DateTimeDigitized", "DateTime", "OffsetTime", "OffsetTimeOriginal", "OffsetTimeDigitized", 
    "Modified", "GPSTimeStamp", "GPSSpeedRef","GPSDateStamp", "GPSProcessingMethod", "GPSSpeed", "GPSTrack", "GPSImgDirection", 
    "ImageUniqueID", "SubSecTime", "SubSecTimeDigitized", "SubSecTimeOriginal", "ExposureIndex", "LensModel", "MakerNote"
];

pub const YELLOW_KEYS: [&str; 65] = [
    "Make", "Model", "Software", "SceneCaptureType", "DigitalZoomRatio", "FNumber", "ExposureBiasValue",
    "ExposureMode", "MeteringMode", "ShutterSpeedValue", "ExposureTime", "WhiteBalance", "ApertureValue",
    "FocalLength", "FocalLengthIn35mmFilm", "PhotographicSensitivity", "Flash", "ExposureProgram", "ExifVersion",
    "MaxApertureValue", "SceneType", "BrightnessValue", "SensingMethod", "ComponentsConfiguration", 
    "LightSource", "FlashpixVersion", "InteroperabilityIndex", "InteroperabilityVersion", "HostComputer",
    "Tag(Exif, 34953)", "Tag(Exif, 42593)", "Tag(Exif, 34965)", "Tag(Tiff, 39424)", "Tag(Exif, 39321)", 
    "Tag(Tiff, 34970)", "Tag(Tiff, 34979)", "Tag(Exif, 34974)", "Tag(Exif, 39424)", "Tag(Tiff, 39321)",
    "Artist", "Copyright", "ImageDescription", "UserComment", "DocumentName", "PageName",
    "LensMake", "LensSerialNumber", "LensSpecification",
    "SubjectDistance", "SubjectDistanceRange", "Contrast", "Saturation", "Sharpness",
    "GainControl", "CustomRendered", "CompositeImage", "RelatedSoundFile",
    "WaterDepth", "Acceleration", "CameraElevationAngle", 
    "Keywords", "Caption", "Credit", "Byline", "LocationCreated"
];

pub const GREEN_KEYS: [&str; 22] = [
    "PixelXDimension", "PixelYDimension", "ImageWidth", "ImageLength", "Dimensions", "Compression", "ColorSpace",
    "XResolution", "YResolution", "ResolutionUnit", "YCbCrPositioning", "JPEGInterchangeFormat", 
    "JPEGInterchangeFormatLength", "File Size", "Orientation",
    "BitsPerSample", "PhotometricInterpretation", "PlanarConfiguration", "TransferFunction",
    "WhitePoint", "PrimaryChromaticities", "ColorMap"
];

impl ImageUtils {
    pub fn new() -> Self {
        ImageUtils {
            metadata_handler: MetadataHandler::new(),
            cached_metadata: None,
        }
    }

    /// Get metadata for display, using cache to avoid re-reading on every frame
    pub fn get_metadata_for_display(&mut self, selected_file: &str, file_path: &std::path::Path) -> String {
        if let Some((cached_filename, cached_text)) = &self.cached_metadata {
            if cached_filename == selected_file {
                return cached_text.clone();
            }
        }
        let metadata_text = match self.metadata_handler.get_metadata_map(file_path) {
            Ok(metadata) => Self::format_metadata_for_tui(&metadata),
            Err(_) => format!("Error reading metadata for: {}", selected_file),
        };
        self.cached_metadata = Some((selected_file.to_string(), metadata_text.clone()));
        metadata_text
    }

    /// Format metadata for TUI display similar to CLI table format
    pub fn format_metadata_for_tui(metadata: &HashMap<String, String>) -> String {
        let has_exif = metadata.keys().any(|k| k != "File Size" && k != "Modified" && k != "Dimensions");
        if !has_exif {
            let mut result = String::from("No metadata in this image.\n");
            if let Some(size) = metadata.get("File Size") {
                result.push_str(&format!("File Size: {}\n", size));
            }
            if let Some(modified) = metadata.get("Modified") {
                result.push_str(&format!("Modified: {}\n", modified));
            }
            if let Some(dim) = metadata.get("Dimensions") {
                result.push_str(&format!("Dimensions: {}\n", dim));
            }
            return result;
        }
<<<<<<< HEAD
        // Sensitivity classification 
        let red_keys = [
            "GPSLatitude", "GPSLongitude", "GPSAltitude", "GPSLatitudeRef", "GPSLongitudeRef", "GPSAltitudeRef",
            "DateTimeOriginal", "DateTimeDigitized", "DateTime", "OffsetTime", "OffsetTimeOriginal", "OffsetTimeDigitized", 
            "Modified", "GPSTimeStamp", "GPSSpeedRef","GPSDateStamp", "GPSProcessingMethod", "GPSSpeed", "GPSTrack", "GPSImgDirection", 
            "ImageUniqueID", "SubSecTime", "SubSecTimeDigitized", "SubSecTimeOriginal", "ExposureIndex", "LensModel",
        ];
        let yellow_keys = [
            "Make", "Model", "Software", "SceneCaptureType", "DigitalZoomRatio", "FNumber", "ExposureBiasValue",
            "ExposureMode", "MeteringMode", "ShutterSpeedValue", "ExposureTime", "WhiteBalance", "ApertureValue",
            "FocalLength", "FocalLengthIn35mmFilm", "PhotographicSensitivity", "Flash", "ExposureProgram", "ExifVersion",
            "MaxApertureValue", "SceneType", "BrightnessValue", "SensingMethod", "ComponentsConfiguration", 
            "LightSource", "FlashpixVersion", "InteroperabilityIndex", "InteroperabilityVersion", 
            "Tag(Exif, 34953)", "Tag(Exif, 42593)", "Tag(Exif, 34965)", "Tag(Tiff, 39424)", "Tag(Exif, 39321)", 
            "Tag(Tiff, 34970)", "Tag(Tiff, 34979)", "Tag(Exif, 34974)", "Tag(Exif, 39424)", "Tag(Tiff, 39321)"
        ];
        let green_keys = [
            "PixelXDimension", "PixelYDimension", "ImageWidth", "ImageLength", "Dimensions", "Compression", "ColorSpace",
            "XResolution", "YResolution", "ResolutionUnit", "YCbCrPositioning", "JPEGInterchangeFormat", 
            "JPEGInterchangeFormatLength", "File Size", "Orientation"
        ];
=======

       
>>>>>>> bcf44cbf
        let mut count_red = 0;
        let mut count_yellow = 0;
        let mut count_green = 0;
        let mut count_unrec = 0;
        for key in metadata.keys() {
            if RED_KEYS.contains(&key.as_str()) {
                count_red += 1;
            } else if YELLOW_KEYS.contains(&key.as_str()) {
                count_yellow += 1;
            } else if GREEN_KEYS.contains(&key.as_str()) {
                count_green += 1;
            } else {
                count_unrec += 1;
            }
        }
        let total = count_red + count_yellow + count_green + count_unrec;
        let mut result = String::new();
        result.push_str(&"─".repeat(40));
        result.push('\n');
        result.push_str(&format!("🔴 Insecure: {}\n", count_red));
        result.push_str(&format!("🟡 Better to remove: {}\n", count_yellow));
        result.push_str(&format!("🟢 Safe to share: {}\n", count_green));
        if count_unrec > 0 {
            result.push_str(&format!("⚪ Unrecognized: {}\n", count_unrec));
        }
        result.push_str(&format!("📊 Total metadata fields: {}\n", total));
        result.push_str(&"─".repeat(40));
        result.push('\n');
        result.push_str("📋 Image Metadata:\n");
        let mut sorted_entries: Vec<_> = metadata.iter().collect();
        sorted_entries.sort_by_key(|(key, _)| key.as_str());
        for (key, value) in sorted_entries {
            let category = if RED_KEYS.contains(&key.as_str()) {
                "🔴"
            } else if YELLOW_KEYS.contains(&key.as_str()) {
                "🟡"
            } else if GREEN_KEYS.contains(&key.as_str()) {
                "🟢"
            } else {
                "⚪"
            };
            // Try to pretty-print JSON values, else truncate long lines
            let pretty_value = if value.trim_start().starts_with('{') || value.trim_start().starts_with('[') {
                match serde_json::from_str::<serde_json::Value>(value) {
                    Ok(json) => {
                        let pretty = serde_json::to_string_pretty(&json).unwrap_or_else(|_| value.clone());
                        // Indent each line for TUI
                        pretty.lines().map(|l| format!("    {}", l)).collect::<Vec<_>>().join("\n")
                    },
                    Err(_) => {
                        // Not valid JSON, fallback to truncation
                        if value.len() > 120 {
                            format!("{}...", &value[..120])
                        } else {
                            value.clone()
                        }
                    }
                }
            } else if value.len() > 120 {
                format!("{}...", &value[..120])
            } else {
                value.clone()
            };
            // If pretty_value contains newlines, print key on first line, value on next lines
            if pretty_value.contains('\n') {
                result.push_str(&format!("{} {}:\n{}\n", category, key, pretty_value));
            } else {
                result.push_str(&format!("{} {}: {}\n", category, key, pretty_value));
            }
        }
        result.push_str(&"─".repeat(40));
        result
    }
}<|MERGE_RESOLUTION|>--- conflicted
+++ resolved
@@ -78,32 +78,6 @@
             }
             return result;
         }
-<<<<<<< HEAD
-        // Sensitivity classification 
-        let red_keys = [
-            "GPSLatitude", "GPSLongitude", "GPSAltitude", "GPSLatitudeRef", "GPSLongitudeRef", "GPSAltitudeRef",
-            "DateTimeOriginal", "DateTimeDigitized", "DateTime", "OffsetTime", "OffsetTimeOriginal", "OffsetTimeDigitized", 
-            "Modified", "GPSTimeStamp", "GPSSpeedRef","GPSDateStamp", "GPSProcessingMethod", "GPSSpeed", "GPSTrack", "GPSImgDirection", 
-            "ImageUniqueID", "SubSecTime", "SubSecTimeDigitized", "SubSecTimeOriginal", "ExposureIndex", "LensModel",
-        ];
-        let yellow_keys = [
-            "Make", "Model", "Software", "SceneCaptureType", "DigitalZoomRatio", "FNumber", "ExposureBiasValue",
-            "ExposureMode", "MeteringMode", "ShutterSpeedValue", "ExposureTime", "WhiteBalance", "ApertureValue",
-            "FocalLength", "FocalLengthIn35mmFilm", "PhotographicSensitivity", "Flash", "ExposureProgram", "ExifVersion",
-            "MaxApertureValue", "SceneType", "BrightnessValue", "SensingMethod", "ComponentsConfiguration", 
-            "LightSource", "FlashpixVersion", "InteroperabilityIndex", "InteroperabilityVersion", 
-            "Tag(Exif, 34953)", "Tag(Exif, 42593)", "Tag(Exif, 34965)", "Tag(Tiff, 39424)", "Tag(Exif, 39321)", 
-            "Tag(Tiff, 34970)", "Tag(Tiff, 34979)", "Tag(Exif, 34974)", "Tag(Exif, 39424)", "Tag(Tiff, 39321)"
-        ];
-        let green_keys = [
-            "PixelXDimension", "PixelYDimension", "ImageWidth", "ImageLength", "Dimensions", "Compression", "ColorSpace",
-            "XResolution", "YResolution", "ResolutionUnit", "YCbCrPositioning", "JPEGInterchangeFormat", 
-            "JPEGInterchangeFormatLength", "File Size", "Orientation"
-        ];
-=======
-
-       
->>>>>>> bcf44cbf
         let mut count_red = 0;
         let mut count_yellow = 0;
         let mut count_green = 0;
